--- conflicted
+++ resolved
@@ -976,11 +976,8 @@
      * packagesEnabled (optional) - Enable or disable mvn packages repository feature
      * buildGitStrategy (optional) - set the build git strategy
      * buildCoverageRegex (optional) - set build coverage regex
-<<<<<<< HEAD
      * ciConfigPath (optional) - Set path to CI configuration file
-=======
      * squashOption (optional) - set squash option for merge requests
->>>>>>> 47ef2d9e
      *
      * @param project the Project instance with the configuration for the new project
      * @param importUrl the URL to import the repository from
@@ -1028,13 +1025,10 @@
             .withParam("packages_enabled", project.getPackagesEnabled())
             .withParam("build_git_strategy", project.getBuildGitStrategy())
             .withParam("build_coverage_regex", project.getBuildCoverageRegex())
-<<<<<<< HEAD
             .withParam("ci_config_path", project.getCiConfigPath());
-=======
             .withParam("suggestion_commit_message", project.getSuggestionCommitMessage())
             .withParam("remove_source_branch_after_merge", project.getRemoveSourceBranchAfterMerge())
             .withParam("squash_option", project.getSquashOption());
->>>>>>> 47ef2d9e
 
         Namespace namespace = project.getNamespace();
         if (namespace != null && namespace.getId() != null) {
@@ -1232,18 +1226,14 @@
      * packagesEnabled (optional) - Enable or disable mvn packages repository feature
      * buildGitStrategy (optional) - set the build git strategy
      * buildCoverageRegex (optional) - set build coverage regex
-<<<<<<< HEAD
      * ciConfigPath (optional) - Set path to CI configuration file
      * ciForwardDeploymentEnabled (optional) - When a new deployment job starts, skip older deployment jobs that are still pending
-=======
      * squashOption (optional) - set squash option for merge requests
->>>>>>> 47ef2d9e
      *
      * NOTE: The following parameters specified by the GitLab API edit project are not supported:
      *     import_url
      *     tag_list array
      *     avatar
-     *     ci_config_path
      *     initialize_with_readme
      *
      * @param project the Project instance with the configuration for the new project
@@ -1284,15 +1274,12 @@
             .withParam("packages_enabled", project.getPackagesEnabled())
             .withParam("build_git_strategy", project.getBuildGitStrategy())
             .withParam("build_coverage_regex", project.getBuildCoverageRegex())
-<<<<<<< HEAD
             .withParam("ci_config_path", project.getCiConfigPath())
             .withParam("ci_forward_deployment_enabled", project.getCiForwardDeploymentEnabled());
-=======
             .withParam("merge_method", project.getMergeMethod())
             .withParam("suggestion_commit_message", project.getSuggestionCommitMessage())
             .withParam("remove_source_branch_after_merge", project.getRemoveSourceBranchAfterMerge())
             .withParam("squash_option", project.getSquashOption());
->>>>>>> 47ef2d9e
 
         if (isApiVersion(ApiVersion.V3)) {
             formData.withParam("visibility_level", project.getVisibilityLevel());
